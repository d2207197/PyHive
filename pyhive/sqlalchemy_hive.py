"""Integration between SQLAlchemy and Hive.

Some code based on
https://github.com/zzzeek/sqlalchemy/blob/rel_0_5/lib/sqlalchemy/databases/sqlite.py
which is released under the MIT license.
"""

from __future__ import absolute_import
from __future__ import unicode_literals

import decimal

import re
from sqlalchemy import exc
from sqlalchemy import processors
from sqlalchemy import types
from sqlalchemy import util
# TODO shouldn't use mysql type
from sqlalchemy.databases import mysql
from sqlalchemy.engine import default
<<<<<<< HEAD
import decimal
import re
import sqlalchemy
import datetime
=======
from sqlalchemy.sql import compiler
from sqlalchemy.sql.compiler import SQLCompiler
>>>>>>> 8cda132e

from pyhive import hive
from pyhive.common import UniversalSet


class HiveStringTypeBase(types.TypeDecorator):
    """Translates strings returned by Thrift into something else"""
    impl = types.String

    def process_bind_param(self, value, dialect):
        raise NotImplementedError("Writing to Hive not supported")


class HiveDate(HiveStringTypeBase):
    """Translates date strings to date objects"""
    impl = types.DATE

    def process_result_value(self, value, dialect):
        return processors.str_to_date(value)

    def process_bind_param(self, value, dialect):
        if isinstance(value, datetime.date) or isinstance(value, datetime.datetime):
            return value.strftime('%Y-%m-%d')
        else:
            raise TypeError("Hive Date type only accepts Python date or datetime objects as input.")


class HiveTimestamp(HiveStringTypeBase):
    """Translates timestamp strings to datetime objects"""
    impl = types.TIMESTAMP

    def process_result_value(self, value, dialect):
        return processors.str_to_datetime(value)

    def process_bind_param(self, value, dialect):
        if isinstance(value, datetime.datetime):
            return value.strftime('%Y-%m-%d %H:%M:%S.%f')
        else:
            raise TypeError("Hive Timestamp type only accepts Python datetime objects as input.")


class HiveDecimal(HiveStringTypeBase):
    """Translates strings to decimals"""
    impl = types.DECIMAL

    def process_result_value(self, value, dialect):
        if value is None:
            return None
        else:
            return decimal.Decimal(value)

    def process_bind_param(self, value, dialect):
        if isinstance(value, decimal.Decimal):
            return '{0:f}'.format(value)
        else:
            raise TypeError("Hive Decimal type only accepts Python decimal objects as input.")


class HiveIdentifierPreparer(compiler.IdentifierPreparer):
    # Just quote everything to make things simpler / easier to upgrade
    reserved_words = UniversalSet()

    def __init__(self, dialect):
        super(HiveIdentifierPreparer, self).__init__(
            dialect,
            initial_quote='`',
        )


_type_map = {
    'boolean': types.Boolean,
    'tinyint': mysql.MSTinyInteger,
    'smallint': types.SmallInteger,
    'int': types.Integer,
    'bigint': types.BigInteger,
    'float': types.Float,
    'double': types.Float,
    'string': types.String,
    'date': HiveDate,
    'timestamp': HiveTimestamp,
    'binary': types.String,
    'array': types.String,
    'map': types.String,
    'struct': types.String,
    'uniontype': types.String,
    'decimal': HiveDecimal,
}


class HiveCompiler(SQLCompiler):
    def visit_concat_op_binary(self, binary, operator, **kw):
        return "concat(%s, %s)" % (self.process(binary.left), self.process(binary.right))

    def visit_insert(self, *args, **kwargs):
        result = super(HiveCompiler, self).visit_insert(*args, **kwargs)
        # Massage the result into Hive's format
        #   INSERT INTO `pyhive_test_database`.`test_table` (`a`) SELECT ...
        #   =>
        #   INSERT INTO TABLE `pyhive_test_database`.`test_table` SELECT ...
        regex = r'^(INSERT INTO) ([^\s]+) \([^\)]*\)'
        assert re.search(regex, result), "Unexpected visit_insert result: {}".format(result)
        return re.sub(regex, r'\1 TABLE \2', result)

    def visit_column(self, *args, **kwargs):
        result = super(HiveCompiler, self).visit_column(*args, **kwargs)
        dot_count = result.count('.')
        assert dot_count in (0, 1, 2), "Unexpected visit_column result {}".format(result)
        if dot_count == 2:
            # we have something of the form schema.table.column
            # hive doesn't like the schema in front, so chop it out
            result = result[result.index('.') + 1:]
        return result

    def visit_char_length_func(self, fn, **kw):
        return 'length{}'.format(self.function_argspec(fn, **kw))


class HiveTypeCompiler(compiler.GenericTypeCompiler):
    def visit_INTEGER(self, type_):
        return 'INT'

    def visit_NUMERIC(self, type_):
        return 'DECIMAL'

    def visit_CHAR(self, type_):
        return 'STRING'

    def visit_VARCHAR(self, type_):
        return 'STRING'

    def visit_NCHAR(self, type_):
        return 'STRING'

    def visit_TEXT(self, type_):
        return 'STRING'

    def visit_CLOB(self, type_):
        return 'STRING'

    def visit_BLOB(self, type_):
        return 'BINARY'

    def visit_TIME(self, type_):
        return 'TIMESTAMP'

    def visit_DATE(self, type_):
        return 'TIMESTAMP'

    def visit_DATETIME(self, type_):
        return 'TIMESTAMP'


class HiveExecutionContext(default.DefaultExecutionContext):
    """This is pretty much the same as SQLiteExecutionContext to work around the same issue.

    http://docs.sqlalchemy.org/en/latest/dialects/sqlite.html#dotted-column-names

    engine = create_engine('hive://...', execution_options={'hive_raw_colnames': True})
    """

    @util.memoized_property
    def _preserve_raw_colnames(self):
        # Ideally, this would also gate on hive.resultset.use.unique.column.names
        return self.execution_options.get('hive_raw_colnames', False)

    def _translate_colname(self, colname):
        # Adjust for dotted column names.
        # When hive.resultset.use.unique.column.names is true (the default), Hive returns column
        # names as "tablename.colname" in cursor.description.
        if not self._preserve_raw_colnames and '.' in colname:
            return colname.split('.')[-1], colname
        else:
            return colname, None


class HiveDialect(default.DefaultDialect):
    name = b'hive'
    driver = b'thrift'
    execution_ctx_cls = HiveExecutionContext
    preparer = HiveIdentifierPreparer
    statement_compiler = HiveCompiler
    supports_views = True
    supports_alter = True
    supports_pk_autoincrement = False
    supports_default_values = False
    supports_empty_insert = False
    supports_native_decimal = True
    supports_native_boolean = True
    supports_unicode_statements = True
    supports_unicode_binds = True
    returns_unicode_strings = True
    description_encoding = None
    supports_multivalues_insert = True
    dbapi_type_map = {
        'DATE_TYPE': HiveDate(),
        'TIMESTAMP_TYPE': HiveTimestamp(),
        'DECIMAL_TYPE': HiveDecimal(),
    }
    type_compiler = HiveTypeCompiler

    @classmethod
    def dbapi(cls):
        return hive

    def create_connect_args(self, url):
        kwargs = {
            'host': url.host,
            'port': url.port or 10000,
            'username': url.username,
            'password': url.password,
            'database': url.database or 'default',
        }
        kwargs.update(url.query)
        return ([], kwargs)

    def get_schema_names(self, connection, **kw):
        # Equivalent to SHOW DATABASES
        return [row[0] for row in connection.execute('SHOW SCHEMAS')]

    def get_view_names(self, connection, schema=None, **kw):
        # Hive does not provide functionality to query tableType
        # This allows reflection to not crash at the cost of being inaccurate
        return self.get_table_names(connection, schema, **kw)

    def _get_table_columns(self, connection, table_name, schema):
        full_table = table_name
        if schema:
            full_table = schema + '.' + table_name
        # TODO using TGetColumnsReq hangs after sending TFetchResultsReq.
        # Using DESCRIBE works but is uglier.
        try:
            # This needs the table name to be unescaped (no backticks).
            rows = connection.execute('DESCRIBE {}'.format(full_table)).fetchall()
        except exc.OperationalError as e:
            # Does the table exist?
            regex_fmt = r'TExecuteStatementResp.*SemanticException.*Table not found {}'
            regex = regex_fmt.format(re.escape(full_table))
            if re.search(regex, e.args[0]):
                raise exc.NoSuchTableError(full_table)
            else:
                raise
        else:
            # Hive is stupid: this is what I get from DESCRIBE some_schema.does_not_exist
            regex = r'Table .* does not exist'
            if len(rows) == 1 and re.match(regex, rows[0].col_name):
                raise exc.NoSuchTableError(full_table)
            return rows

    def has_table(self, connection, table_name, schema=None):
        try:
            self._get_table_columns(connection, table_name, schema)
            return True
        except exc.NoSuchTableError:
            return False

    def get_columns(self, connection, table_name, schema=None, **kw):
        rows = self._get_table_columns(connection, table_name, schema)
        # Strip whitespace
        rows = [[col.strip() if col else None for col in row] for row in rows]
        # Filter out empty rows and comment
        rows = [row for row in rows if row[0] and row[0] != '# col_name']
        result = []
        for (col_name, col_type, _comment) in rows:
            if col_name == '# Partition Information':
                break
            # Take out the more detailed type information
            # e.g. 'map<int,int>' -> 'map'
            #      'decimal(10,1)' -> decimal
            col_type = re.search(r'^\w+', col_type).group(0)
            try:
                coltype = _type_map[col_type]
            except KeyError:
                util.warn("Did not recognize type '%s' of column '%s'" % (col_type, col_name))
                coltype = types.NullType
            result.append({
                'name': col_name,
                'type': coltype,
                'nullable': True,
                'default': None,
            })
        return result

    def get_foreign_keys(self, connection, table_name, schema=None, **kw):
        # Hive has no support for foreign keys.
        return []

    def get_pk_constraint(self, connection, table_name, schema=None, **kw):
        # Hive has no support for primary keys.
        return []

    def get_indexes(self, connection, table_name, schema=None, **kw):
        rows = self._get_table_columns(connection, table_name, schema)
        # Strip whitespace
        rows = [[col.strip() if col else None for col in row] for row in rows]
        # Filter out empty rows and comment
        rows = [row for row in rows if row[0] and row[0] != '# col_name']
        for i, (col_name, _col_type, _comment) in enumerate(rows):
            if col_name == '# Partition Information':
                break
        # Handle partition columns
        col_names = []
        for col_name, _col_type, _comment in rows[i + 1:]:
            col_names.append(col_name)
        if col_names:
            return [{'name': 'partition', 'column_names': col_names, 'unique': False}]
        else:
            return []

    def get_table_names(self, connection, schema=None, **kw):
        query = 'SHOW TABLES'
        if schema:
            query += ' IN ' + self.identifier_preparer.quote_identifier(schema)
        return [row[0] for row in connection.execute(query)]

    def do_rollback(self, dbapi_connection):
        # No transactions for Hive
        pass

    def _check_unicode_returns(self, connection, additional_tests=None):
        # We decode everything as UTF-8
        return True

    def _check_unicode_description(self, connection):
        # We decode everything as UTF-8
        return True<|MERGE_RESOLUTION|>--- conflicted
+++ resolved
@@ -18,15 +18,9 @@
 # TODO shouldn't use mysql type
 from sqlalchemy.databases import mysql
 from sqlalchemy.engine import default
-<<<<<<< HEAD
-import decimal
-import re
-import sqlalchemy
 import datetime
-=======
 from sqlalchemy.sql import compiler
 from sqlalchemy.sql.compiler import SQLCompiler
->>>>>>> 8cda132e
 
 from pyhive import hive
 from pyhive.common import UniversalSet
@@ -51,7 +45,8 @@
         if isinstance(value, datetime.date) or isinstance(value, datetime.datetime):
             return value.strftime('%Y-%m-%d')
         else:
-            raise TypeError("Hive Date type only accepts Python date or datetime objects as input.")
+            raise TypeError(
+                "Hive Date type only accepts Python date or datetime objects as input.")
 
 
 class HiveTimestamp(HiveStringTypeBase):
@@ -65,7 +60,8 @@
         if isinstance(value, datetime.datetime):
             return value.strftime('%Y-%m-%d %H:%M:%S.%f')
         else:
-            raise TypeError("Hive Timestamp type only accepts Python datetime objects as input.")
+            raise TypeError(
+                "Hive Timestamp type only accepts Python datetime objects as input.")
 
 
 class HiveDecimal(HiveStringTypeBase):
@@ -82,7 +78,8 @@
         if isinstance(value, decimal.Decimal):
             return '{0:f}'.format(value)
         else:
-            raise TypeError("Hive Decimal type only accepts Python decimal objects as input.")
+            raise TypeError(
+                "Hive Decimal type only accepts Python decimal objects as input.")
 
 
 class HiveIdentifierPreparer(compiler.IdentifierPreparer):
@@ -127,13 +124,15 @@
         #   =>
         #   INSERT INTO TABLE `pyhive_test_database`.`test_table` SELECT ...
         regex = r'^(INSERT INTO) ([^\s]+) \([^\)]*\)'
-        assert re.search(regex, result), "Unexpected visit_insert result: {}".format(result)
+        assert re.search(
+            regex, result), "Unexpected visit_insert result: {}".format(result)
         return re.sub(regex, r'\1 TABLE \2', result)
 
     def visit_column(self, *args, **kwargs):
         result = super(HiveCompiler, self).visit_column(*args, **kwargs)
         dot_count = result.count('.')
-        assert dot_count in (0, 1, 2), "Unexpected visit_column result {}".format(result)
+        assert dot_count in (
+            0, 1, 2), "Unexpected visit_column result {}".format(result)
         if dot_count == 2:
             # we have something of the form schema.table.column
             # hive doesn't like the schema in front, so chop it out
@@ -259,7 +258,8 @@
         # Using DESCRIBE works but is uglier.
         try:
             # This needs the table name to be unescaped (no backticks).
-            rows = connection.execute('DESCRIBE {}'.format(full_table)).fetchall()
+            rows = connection.execute(
+                'DESCRIBE {}'.format(full_table)).fetchall()
         except exc.OperationalError as e:
             # Does the table exist?
             regex_fmt = r'TExecuteStatementResp.*SemanticException.*Table not found {}'
@@ -299,7 +299,8 @@
             try:
                 coltype = _type_map[col_type]
             except KeyError:
-                util.warn("Did not recognize type '%s' of column '%s'" % (col_type, col_name))
+                util.warn("Did not recognize type '%s' of column '%s'" %
+                          (col_type, col_name))
                 coltype = types.NullType
             result.append({
                 'name': col_name,
