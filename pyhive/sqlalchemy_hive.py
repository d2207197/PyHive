"""Integration between SQLAlchemy and Hive.

Some code based on
https://github.com/zzzeek/sqlalchemy/blob/rel_0_5/lib/sqlalchemy/databases/sqlite.py
which is released under the MIT license.
"""

from __future__ import absolute_import, unicode_literals

import ast
import datetime as dt
import itertools
import json
import re
from collections import UserDict

from pyhive import hive
from pyhive.common import UniversalSet
from sqlalchemy import (Integer, String, exc, literal, literal_column, null,
                        types, util)
from sqlalchemy.databases import mysql
from sqlalchemy.dialects.postgresql import ARRAY as PG_ARRAY
from sqlalchemy.dialects.postgresql import array as pg_array
from sqlalchemy.engine import default
from sqlalchemy.ext.compiler import compiles
# TODO shouldn't use mysql type
from sqlalchemy.schema import ColumnCollectionMixin, SchemaItem
from sqlalchemy.sql import (Alias, FromClause, compiler, crud, elements,
                            operators)
from sqlalchemy.sql.base import DialectKWArgs, _generative
from sqlalchemy.sql.compiler import DDLCompiler, SQLCompiler
from sqlalchemy.sql.dml import Insert as StandardInsert
from sqlalchemy.sql.elements import (ColumnClause, _anonymous_label, _clone,
                                     _literal_as_binds)
from sqlalchemy.sql.expression import (ClauseElement, ColumnElement,
                                       Executable, FunctionElement,
                                       _literal_as_text)
from sqlalchemy.sql.functions import FunctionElement, GenericFunction
from sqlalchemy.sql.selectable import _interpret_as_from
from sqlalchemy.sql.sqltypes import Date, Indexable
from sqlalchemy.types import TypeDecorator, UserDefinedType, to_instance

# @compiles(dt.date)
# def compile_lateral_view(date, compiler, **kwargs):
#     date_str = date.strftime('%Y-%m-%d')
#     return f"DATE '{date_str}'"


class Insert(StandardInsert):
    @_generative
    def overwrite(self):
        self._overwrite = True
        return self


class Explain(Executable, ClauseElement):
    def __init__(self, stmt, mode=None):
        '''EXPLAIN [EXTENDED|DEPENDENCY|AUTHORIZATION|LOCKS|VECTORIZATION] query
        '''
        self.statement = stmt
        self.mode = mode


@compiles(Explain)
def compile_explain(explain, compiler, **kwargs):
    statement_str = compiler.process(explain.statement, **kwargs)
    if explain.mode is None:
        mode = ''
    else:
        mode = explain.mode
    return (f'EXPLAIN {mode} {statement_str}')


class HiveResultParseError(Exception):
    pass


class array(pg_array):
    def __init__(self, clauses, **kw):
        super(array, self).__init__(clauses, **kw)
        self.type = ARRAY(self.type.item_type)


def identity(_): return _


class ARRAY(PG_ARRAY):
    def _proc_array(self, arr, itemproc, dim, collection):
        if isinstance(arr, str):
            arr = ast.literal_eval(arr)
        return super(ARRAY, self)._proc_array(arr, itemproc, dim, collection)

    def literal_processor(self, dialect):
        item_proc = self.item_type.dialect_impl(
            dialect).literal_processor(dialect)

        if not item_proc:
            item_proc = identity

        def process(value):
            value_str = ', '.join(item_proc(v) for v in value)
            return f'array({value_str})'
        return process

    def adapt(self, impltype):
        return ARRAY(self.item_type)


def convert_to_columnelement(value, type_):
    if value is None:
        return null().cast(type_)
    elif isinstance(value, (str, int)):
        return literal(value)
#     elif isinstance(value, dt.date):
#         return literal(value, type_=DATE())
    elif isinstance(value, Struct):
        return Struct(value.names(), value.values(), value.types())
    elif isinstance(value, dt.date):
        return literal_column(f'DATE "{value:%Y-%m-%d}"')
    elif isinstance(value, list):
        return array(value)
    elif isinstance(value, Map):
        return value
    else:
        print(type(value))
        assert False


class Struct(GenericFunction):
    __slots__ = ('_col_names', '_col_values', '_col_value_map')
    name = 'named_struct'

    def __init__(self,
                 names=None, values=None, types=None, type_=None):
        self._col_names = tuple(names)
        self._col_values = tuple(values)
        self._col_value_map = dict(zip(names, values))

        if types is None and type_ is None:
            types = [_literal_as_binds(v).type for v in values]

        if type_ is not None and types is None:
            names_from_type_, types = zip(
                *[(n, t) for n, t in type_.name_type_pairs])
            if names_from_type_ != tuple(names):
                raise ValueError('`names` differ from column names in `type_`')
        if type_ is None:
            type_ = STRUCT(list(zip(names, types)))

        self._col_types = tuple(types)
        self._col_type_map = dict(zip(names, types))

        col_eles = [convert_to_columnelement(
            v, t) for v, t in zip(values, types)]

        args = itertools.chain.from_iterable(zip(names, col_eles))
        super().__init__(*args, type_=type_)

    def values(self):
        return self._col_values

    def names(self):
        return self._col_names

    def types(self):
        return self._col_types

    def type_of(self, name):
        return self._col_type_map[name]

    def value_of(self, name):
        return self._col_value_map[name]

    def __iter__(self):
        for value in self._col_values:
            yield value

    def __len__(self):
        return len(self._col_values)

    def __getitem__(self, name):
        self._col_value_map[name]

    def __getattr__(self, name):
        try:
            # for fixing pickle.load
            col_dict = object.__getattribute__(self, '_col_value_map')
            return col_dict[name]
        except KeyError as e:
            raise AttributeError(e.args[0])

    def __hash__(self):
        return hash((self._col_names, self._col_values))

    def __eq__(self, other):
        if isinstance(other, self.__class__):
            return (self._col_names == other._col_names and
                    self._col_values == other._col_values)
        else:
            return False

    def __repr__(self):
        # kwargs_str = ', '.join(f'{k}={v!r}' for k, v in self._col_value_map.items())

        return f'{self.__class__.__name__}(names={self._col_names}, values={self._col_values})'


try:
    from collections.abc import Sequence
    Sequence.register(Struct)
except ImportError:
    pass


class StructElement(ColumnElement):
    '''
    Instances of this class wrap a Hive struct type.
    '''
    __visit_name__ = 'struct_element'

    def __init__(self, base, col, type_):
        self.name = col
        self.key = col
        self.type = to_instance(type_)
        self.is_literal = True
        self.base = base

        ColumnElement.__init__(self)


@compiles(StructElement)
def compile_struct_element(element, compiler, **kw):
    return '%s.%s' % (
        compiler.process(element.base, **kw), element.name
    )


class UDTF(FunctionElement):
    __visit_name__ = 'function'
    col_type_pairs = []


class stack(UDTF):
    name = 'stack'

    def __init__(self, n, *args, names=None):
        self.n = n
        column_len = len(args) // n
        if names is None:
            names = [f'col{i}'for i in range(column_len)]
        self.col_type_pairs = [
            (name, _literal_as_binds(arg).type)
            for name, arg in zip(names, args[:column_len])]
        UDTF.__init__(self, n, *args)


class inline(UDTF):
    name = 'inline'

    def __init__(self, arr):
        self.arr = arr
        struct_type = arr.type.item_type
        self.col_type_pairs = struct_type.name_type_pairs
        UDTF.__init__(self, self.arr)


class explode(UDTF):
    name = 'explode'

    def __init__(self, clause, *, names, **kw):
        self.clause = _literal_as_binds(clause)
        if isinstance(clause.type, ARRAY):
            self.col_type_pairs = [(names[0], clause.type.item_type)]
        elif isinstance(clause.type, MAP):
            self.col_type_pairs = [(names[0], clause.type.key_type),
                                   (names[1], clause.type.value_type)]
        super(explode, self).__init__(clause, **kw)


class posexplode(UDTF):
    name = 'posexplode'

    def __init__(self, clause, *, names, **kw):
        self.clause = _literal_as_binds(clause)
        self.col_type_pairs = [(names[0], Integer),
                               (names[1], clause.type.item_type)]
        super(posexplode, self).__init__(clause, **kw)


class parse_url_tuple(UDTF):
    name = 'parse_url_tuple'

    def __init__(self, url, *parts, names=None, **kw):
        if names is None:
            names = [part.replace(':', '_') for part in parts]

        self.col_type_pairs = [(name, String())
                               for name,  part in zip(names, parts)]

        super(parse_url_tuple, self).__init__(url, *parts, **kw)


class numeric_range(UDTF):
    name = 'numeric_range'

    def __init__(self, clause, name, *args, **kwargs):
        self.col_type_pairs = [(name, Integer())]
        super(numeric_range, self).__init__(clause, *args, **kwargs)


class LateralView(FromClause):
    __visit_name__ = 'lateral_view'

    named_with_column = True
    _is_from_container = True

    def __init__(self, from_table, udtf_expr, name=None):
        baseselectable = from_table
        while isinstance(baseselectable, Alias):
            baseselectable = baseselectable.element
        while isinstance(baseselectable, LateralView):
            baseselectable = baseselectable.from_table
        self.original = baseselectable
        self.from_table = _interpret_as_from(from_table)
        self.udtf_expr = udtf_expr
        if name is None:
            if self.original.named_with_column:
                name = getattr(self.original, 'name', None)
            name = _anonymous_label('%%(%d %s)s' %
                                    (id(self), name or 'anon'))
        self.name = name

    def _populate_column_collection(self):
        columns = self.from_table.columns

        self.primary_key.extend(c for c in columns if c.primary_key)
        self._columns.update((col._label, col) for col in columns)

        for col_name, col_type in self.udtf_expr.col_type_pairs:
            co = ColumnClause(col_name, type_=col_type, _selectable=self)
            self._columns[col_name] = co

    def _copy_internals(self, clone=_clone, **kw):
        self._reset_exported()
        self.from_table = clone(self.from_table, **kw)
        self.udtf_expr = clone(self.udtf_expr, **kw)
        self.original = clone(self.original, **kw)

    def _refresh_for_new_column(self, column):
        raise NotImplementedError

    def select(self, whereclause=None, **kwargs):
        raise NotImplementedError

    def self_group(self, against=None):
        # TODO
        raise NotImplementedError

    def get_children(self, **kwargs):
        return self.from_table.get_children(**kwargs)
        raise NotImplementedError

    @property
    def _hide_froms(self):
        return itertools.chain(*[x.from_table._from_objects
                                 for x in self._cloned_set])

    @property
    def _from_objects(self):
        return [self] + self.from_table._from_objects


@compiles(LateralView)
def compile_lateral_view(lateral_view, compiler, asfrom=False, **kwargs):
    from_table_str = lateral_view.from_table._compiler_dispatch(
        compiler, asfrom=True, **kwargs)
    udtf_expr_str = lateral_view.udtf_expr._compiler_dispatch(
        compiler, **kwargs)
    # udtf_columns_str = ', '.join(compiler.preparer.quote(c)
    #                              for c in lateral_view.udtf_column_names)
    column_names = [
        compiler.preparer.quote(col_name)
        for col_name, col_type in lateral_view.udtf_expr.col_type_pairs]
    column_names_str = ','.join(column_names)
    if isinstance(lateral_view.name, elements._truncated_label):
        udtf_table_name = compiler._truncated_identifier(
            "lateral_view", lateral_view.name)
    else:
        udtf_table_name = lateral_view.name

    udtf_table_name = compiler.preparer.quote(udtf_table_name)

    return (f'{from_table_str} LATERAL VIEW {udtf_expr_str} '
            f'{udtf_table_name} AS {column_names_str}')


class DATE(TypeDecorator):
    impl = types.DATE
    __visit_name__ = 'DATE'

    def bind_processor(self, dialect):
        def process(value):
            if value is None:
                return None
            elif isinstance(value, dt.date):
                return f"DATE '{value:%Y-%m-%d}'"
            else:
                raise TypeError(
                    'Hive Date type only accepts Python date objects as input.')
        return process

    def get_dbapi_type(self, dbapi):
        from IPython.core.debugger import set_trace
        set_trace()
        return dbapi.DATE


class TIMESTAMP(TypeDecorator):
    impl = types.TIMESTAMP

    def process_literal_param(self, value, dialect):
        if value is None:
            return None
        elif isinstance(value, dt.date):
            return f"'{value:%Y-%m-%d %H:%M:%S.%f}'"
        else:
            raise TypeError(
                'Hive Timestamp type only accepts Python datetime objects as input.')

    def process_bind_param(self, value, dialect):
        if value is None:
            return None
        elif isinstance(value, dt.date):
            return f"'{value:%Y-%m-%d %H:%M:%S.%f}'"
        else:
            raise TypeError(
                'Hive Timestamp type only accepts Python datetime objects as input.')

    def get_dbapi_type(self, dbapi):
        from IPython.core.debugger import set_trace
        set_trace()
        return dbapi.DATE


class STRUCT(UserDefinedType):
    __visit_name__ = 'STRUCT'
    python_type = Struct
    shoulde_evaluate_none = True
    hashable = True

    def get_col_spec(self):
        from IPython.core.debugger import set_trace
        set_trace()
        type_strs = ['{}:{}'.format(col_name, col_type._compiler_dispatch())
                     for col_name, col_type in self.name_type_pairs]
        return 'STRUCT<{}>'.format(', '.join(type_strs))

    def __init__(self, name_type_pairs):
        self.name_type_pairs = name_type_pairs
        self.name_type_map = {n: t for n, t in name_type_pairs}

    def bind_processor(self, dialect):
        from IPython.core.debugger import set_trace
        set_trace()
        name_proc = String().dialect_impl(dialect).bind_processor(dialect)

        if name_proc is None:
            name_proc = identity

        # TODO: bind for complex type
        # def process(value):
        #     return repr(value)

        def process(value):
            from IPython.core.debugger import set_trace
            set_trace()
            from sqlalchemy import func, literal
            return func.named_struct(value.items(), type_=self).compile(dialect=dialect)
            args = itertools.chain.from_iterable(
                (name_proc(n),
                 self.name_type_map[n].dialect_impl(
                     dialect).bind_processor(dialect)(v),
                 )
                for n, v in value.items())
            arg_str = ', '.join(args)
            return f'named_struct({arg_str})'

        return process

    # def bind_expression(self, bindvalue):
    #     from IPython.core.debugger import set_trace
    #     set_trace()
    #     from sqlalchemy import func, literal
    #     return func.named_struct(bindvalue.value.items(), type_=bindvalue.type)

    def literal_processor(self, dialect):
        name_proc = String().dialect_impl(dialect).literal_processor(dialect)

        def process(value):
            from IPython.core.debugger import set_trace
            set_trace()
            args = itertools.chain.from_iterable(
                (name_proc(n),
                 self.name_type_map[n].dialect_impl(
                     dialect).literal_processor(dialect)(v),
                 )
                for n, v in value.items())
            arg_str = ', '.join(args)
            return f'named_struct({arg_str})'

        return process

    def result_processor(self, dialect, coltype):

        def get_type_proc(t):
            proc = t.dialect_impl(dialect).result_processor(dialect, coltype)
            if proc is None:
                return identity
            else:
                return proc

        col_procs_map = {
            n: get_type_proc(t)
            for n, t in self.name_type_pairs}

        def process(value):
            if value is None:
                return None
            if isinstance(value, str):
                d = json.loads(value)
            elif isinstance(value, dict):
                d = value
            elif isinstance(value, Struct):
                return value
            else:
                raise HiveResultParseError()

            if not isinstance(d, dict):
                raise HiveResultParseError()

            d_proced_v = {k: col_procs_map[k](v)
                          for k, v in d.items()}

            names = d_proced_v.keys()
            values = [col_procs_map[k](v)
                      for k, v in d_proced_v.items()]

            return Struct(names=names, values=values, type_=self)

        return process

    class comparator_factory(UserDefinedType.Comparator):
        """Define comparison operations for :class:`STRUCT`."""

        def __getattr__(self, key):
            try:
                type_ = self.type.name_type_map[key]
            except KeyError:
                raise AttributeError(
                    'Type %r doesn\'t have an attribute: %s' % (
                        self.type, key)
                )
            return StructElement(self.expr, key, type_)

        # def __getitem__(self, name):
        #     return self.operate(struct_getcol, name, self.type.name_type_map[name])

        # def _setup_getitem(self, index):
        #     return operators.getitem, index, self.type.name_type_map[index]

        # def __getattr__(self, name):
        #     return self.operate(struct_getcol, name, self.type.name_type_map[name])


class MAP(Indexable, UserDefinedType):
    __visit_name__ = 'MAP'
    python_type = dict
    should_evaluate_none = True
    hashable = False

    def __init__(self, key_type, value_type):
        # key_type should be primitive type
        self.key_type = (key_type()
                         if isinstance(key_type, type) else key_type)
        self.value_type = (value_type()
                           if isinstance(value_type, type) else value_type)

    # def literal_processor(self, dialect):
    #     def process(value):

    def bind_processor(self, dialect):
        # TODO: bind for complex type
        key_proc = self.key_type.dialect_impl(dialect).\
            bind_processor(dialect)
        value_proc = self.value_type.dialect_impl(dialect).\
            bind_processor(dialect)

        def process(value):
            return repr(value)
        return process

    def result_processor(self, dialect, coltype):
        key_proc = self.key_type.dialect_impl(dialect).\
            result_processor(dialect, coltype)
        value_proc = self.value_type.dialect_impl(dialect).\
            result_processor(dialect, coltype)

        if not key_proc:
            def key_proc(x): return x

        if not value_proc:
            def value_proc(x): return x

        def process(value):
            if value is None:
                return None
            if isinstance(value, Map):
                return value
            elif isinstance(value, dict):
                return Map(value, type_=self)
            elif isinstance(value, str):
                evaluated = ast.literal_eval(value)
                if not isinstance(evaluated, dict):
                    raise HiveResultParseError()
                evaluated = {key_proc(k): value_proc(v)
                             for k, v in evaluated.items()}

                return Map(evaluated, type_=self)
            else:
                raise HiveResultParseError()
        return process

    class Comparator(Indexable.Comparator):
        """Define comparison operations for :class:`MAP`."""

        def __getitem__(self, index):
            return self.operate(
                operators.getitem,
                index,
                result_type=self.type.value_type
            )

    comparator_factory = Comparator


class HiveIdentifierPreparer(compiler.IdentifierPreparer):
    # Just quote everything to make things simpler / easier to upgrade
    reserved_words = UniversalSet()

    def __init__(self, dialect):
        super(HiveIdentifierPreparer, self).__init__(
            dialect,
            initial_quote='`',
        )


_type_map = {
    'boolean': types.Boolean,
    'tinyint': mysql.MSTinyInteger,
    'smallint': types.SmallInteger,
    'int': types.Integer,
    'bigint': types.BigInteger,
    'float': types.Float,
    'double': types.Float,
    'string': types.String,
    'date': DATE,
    'timestamp': TIMESTAMP,
    'binary': types.String,
    'array': ARRAY,
    'map': MAP,
    'struct': types.String,
    'uniontype': types.String,
    'decimal': types.DECIMAL,
}


class HiveSQLCompiler(SQLCompiler):

    def render_literal_value(self, value, type_):
        if isinstance(value, dt.date):

            type_ = DATE()
            # from IPython.core.debugger import set_trace
            # set_trace()
        return super(HiveSQLCompiler, self).render_literal_value(value, type_)

    def visit_getitem_binary(self, binary, operator, **kw):
        return "%s[%s]" % (
            self.process(binary.left, **kw),
            self.process(binary.right, **kw)
        )

    # def visit_struct_element(self, element, **kw):
    #     return '%s.%s' % (
    #         self.process(element.clauses, **kw), element.name
    #     )
    def visit_DATE(self, element, **kw):
        from IPython.core.debugger import set_trace
        set_trace()
        return 'DATE %s' % (self.process(element))

    def visit_array(self, element, **kw):
        return 'array({})'.format(self.visit_clauselist(element, **kw))

    def visit_concat_op_binary(self, binary, operator, **kw):
        return "concat(%s, %s)" % (self.process(binary.left), self.process(binary.right))

    def visit_lateral_view(self, lateral_view, asfrom=False, **kwargs):
        from_table_str = lateral_view.from_table._compiler_dispatch(
            self, asfrom=True, **kwargs)
        udtf_expr_str = lateral_view.udtf_expr._compiler_dispatch(
            self, **kwargs)
        # udtf_columns_str = ', '.join(self.preparer.quote(c)
        #                              for c in lateral_view.udtf_column_names)
        column_names = [
            self.preparer.quote(col_name)
            for col_name, col_type in lateral_view.udtf_expr.col_type_pairs]
        column_names_str = ','.join(column_names)
        if isinstance(lateral_view.name, elements._truncated_label):
            udtf_table_name = self._truncated_identifier(
                "lateral_view", lateral_view.name)
        else:
            udtf_table_name = lateral_view.name

        udtf_table_name = self.preparer.quote(udtf_table_name)

        return (f'{from_table_str} LATERAL VIEW {udtf_expr_str} '
                f'{udtf_table_name} AS {column_names_str}')

    def visit_insert(self, insert_stmt, asfrom=False, **kw):
        toplevel = not self.stack

        self.stack.append(
            {'correlate_froms': set(),
             "asfrom_froms": set(),
             "selectable": insert_stmt})

        crud_params = crud._setup_crud_params(
            self, insert_stmt, crud.ISINSERT, **kw)

        if not crud_params and \
                not self.dialect.supports_default_values and \
                not self.dialect.supports_empty_insert:
            raise exc.CompileError("The '%s' dialect with current database "
                                   "version settings does not support empty "
                                   "inserts." %
                                   self.dialect.name)

        if insert_stmt._has_multi_parameters:
            if not self.dialect.supports_multivalues_insert:
                raise exc.CompileError(
                    "The '%s' dialect with current database "
                    "version settings does not support "
                    "in-place multirow inserts." %
                    self.dialect.name)
            crud_params_single = crud_params[0]
        else:
            crud_params_single = crud_params

        preparer = self.preparer
        supports_default_values = self.dialect.supports_default_values

        text = "INSERT "

        if insert_stmt._prefixes:
            text += self._generate_prefixes(insert_stmt,
                                            insert_stmt._prefixes, **kw)

        if getattr(insert_stmt, '_overwrite', False):
            text += "OVERWRITE "
        else:
            text += "INTO "

        table_text = preparer.format_table(insert_stmt.table)

        # Add PARTITION(partitions) hint
        partitioned_by = getattr(insert_stmt.table, 'partitioned_by', False)
        if partitioned_by:
            pt_columns_str = ', '.join(self.preparer.format_column(c)
                                       for c in partitioned_by.columns)
            insert_stmt = insert_stmt.with_hint(
                f'PARTITION ({pt_columns_str})')

        if insert_stmt._hints:
            dialect_hints, table_text = self._setup_crud_hints(
                insert_stmt, table_text)
        else:
            dialect_hints = None

        text += "TABLE " + table_text

        # if crud_params_single or not supports_default_values:
        #     text += " (%s)" % ', '.join([preparer.format_column(c[0])
        #                                  for c in crud_params_single])

        if self.returning or insert_stmt._returning:
            returning_clause = self.returning_clause(
                insert_stmt, self.returning or insert_stmt._returning)

            if self.returning_precedes_values:
                text += " " + returning_clause
        else:
            returning_clause = None

        if insert_stmt.select is not None:
            text += " %s" % self.process(self._insert_from_select, **kw)
        elif not crud_params and supports_default_values:
            text += " DEFAULT VALUES"
        elif insert_stmt._has_multi_parameters:
            text += " VALUES %s" % (
                ", ".join(
                    "(%s)" % (
                        ', '.join(c[1] for c in crud_param_set)
                    )
                    for crud_param_set in crud_params
                )
            )
        else:
            text += " VALUES (%s)" % \
                ', '.join([c[1] for c in crud_params])

        if insert_stmt._post_values_clause is not None:
            post_values_clause = self.process(
                insert_stmt._post_values_clause, **kw)
            if post_values_clause:
                text += " " + post_values_clause

        if returning_clause and not self.returning_precedes_values:
            text += " " + returning_clause

        if self.ctes and toplevel:
            text = self._render_cte_clause() + text

        self.stack.pop(-1)

        if asfrom:
            return "(" + text + ")"
        else:
            return text

    def visit_column(self, *args, **kwargs):
        result = super(HiveSQLCompiler, self).visit_column(*args, **kwargs)
        return result
        dot_count = result.count('.')
        assert dot_count in (
            0, 1, 2), "Unexpected visit_column result {}".format(result)
        if dot_count == 2:
            # we have something of the form schema.table.column
            # hive doesn't like the schema in front, so chop it out
            result = result[result.index('.') + 1:]
        return result

    def visit_char_length_func(self, fn, **kw):
        return 'length{}'.format(self.function_argspec(fn, **kw))

    def get_select_hint_text(self, byfroms):
        return None

    def get_from_hint_text(self, table, text):
        # TODO:
        return text

    def get_crud_hint_text(self, table, text):
        return None

    def get_statement_hint_text(self, hint_texts):
        return " ".join(hint_texts)


class HiveTypeCompiler(compiler.GenericTypeCompiler):
    def visit_INTEGER(self, type_):
        return 'INT'

    def visit_NUMERIC(self, type_):
        return 'DECIMAL'

    def visit_CHAR(self, type_):
        return 'STRING'

    def visit_VARCHAR(self, type_):
        return 'STRING'

    def visit_NCHAR(self, type_):
        return 'STRING'

    def visit_TEXT(self, type_):
        return 'STRING'

    def visit_CLOB(self, type_):
        return 'STRING'

    def visit_BLOB(self, type_):
        return 'BINARY'

    def visit_TIME(self, type_):
        return 'TIMESTAMP'

    def visit_DATE(self, type_):
        return 'DATE'

    def visit_DATETIME(self, type_):
        return 'TIMESTAMP'

    def visit_ARRAY(self, type_):
        return 'ARRAY<{}>'.format(self.process(type_.item_type))

    def visit_MAP(self, type_):
        return 'MAP<{}, {}>'.format(
            self.process(type_.key_type),
            self.process(type_.value_type))

    def visit_STRUCT(self, type_):
        type_strs = ['{}:{}'.format(col_name, self.process(col_type))
                     for col_name, col_type in type_.name_type_pairs]
        return 'STRUCT<{}>'.format(', '.join(type_strs))


class HiveExecutionContext(default.DefaultExecutionContext):
    """This is pretty much the same as SQLiteExecutionContext to work around the same issue.

    http://docs.sqlalchemy.org/en/latest/dialects/sqlite.html#dotted-column-names

    engine = create_engine('hive://...', execution_options={'hive_raw_colnames': True})
    """

    @util.memoized_property
    def _preserve_raw_colnames(self):
        # Ideally, this would also gate on hive.resultset.use.unique.column.names
        return self.execution_options.get('hive_raw_colnames', False)

    def _translate_colname(self, colname):
        # Adjust for dotted column names.
        # When hive.resultset.use.unique.column.names is true (the default), Hive returns column
        # names as "tablename.colname" in cursor.description.
        if not self._preserve_raw_colnames and '.' in colname:
            return colname.split('.')[-1], colname
        else:
            return colname, None


class HiveDDLCompiler(DDLCompiler):

    def get_column_specification(self, column, **kwargs):
        colspec = self.preparer.format_column(column) + " " + \
            self.dialect.type_compiler.process(
                column.type, type_expression=column)
        default = self.get_column_default_string(column)
        if default is not None:
            colspec += " DEFAULT " + default

        # if not column.nullable:
        #     colspec += " NOT NULL"
        return colspec

    def create_table_constraints(
        self, table,
            _include_foreign_key_constraints=None):
        # no constraints
        return ''

    def visit_create_column(self, create, first_pk=False):
        # ignore partition keys
        column = create.element
        if hasattr(column.table, 'partitioned_by'):
            if column.name in column.table.partitioned_by.columns:
                return None
        return DDLCompiler.visit_create_column(self, create, first_pk=False)

    def create_table_suffix(self, table):
        '''
        CREATE TABLE <create_tabel_suffix> (...)
        '''
        return ''

    def visit_partitioned_by(self, partitioned_by):

        partition_by_str = ', '.join(self.get_column_specification(c)
                                     for c in partitioned_by.columns)
        partition_by_str = f'PARTITIONED BY ({partition_by_str})'
        return partition_by_str

    def post_create_table(self, table):
        '''
        CREATE TABLE (...) <post_create_table>
        '''
        table_opts = []

        if hasattr(table, 'partitioned_by'):
            table_opts.append(self.process(table.partitioned_by))

        dialect_name = self.dialect.name
        if isinstance(dialect_name, bytes):
            dialect_name = dialect_name.decode()

        opts = dict(
            (
                k[len(dialect_name) + 1:].upper(),
                v
            )
            for k, v in table.kwargs.items()
            if k.startswith('%s_' % dialect_name)
        )

        # Example
        # PARTITIONED BY (YYYY INT, MM INT, DD INT)
        # CLUSTERED BY (beacon) INTO 2 BUCKETS
        # STORED AS ORC
        # TBLPROPERTIES ('transactional'='true');

        for opt in util.topological.sort([('PARTITIONED_BY', 'STORED_AS')], opts):
            arg = opts[opt]
            # if opt in _reflection._options_of_type_string:
            #     arg = "'%s'" % arg.replace("\\", "\\\\").replace("'", "''")

            if opt in ('DATA_DIRECTORY', 'INDEX_DIRECTORY',
                       'DEFAULT_CHARACTER_SET', 'CHARACTER_SET',
                       'DEFAULT_CHARSET',
                       'DEFAULT_COLLATE', 'PARTITIONED_BY',
                       'CLUSTERED_BY',
                       'STORED_AS'
                       ):
                opt = opt.replace('_', ' ')

            joiner = '='
            if opt in ('TABLESPACE', 'DEFAULT CHARACTER SET',
                       'CHARACTER SET', 'COLLATE',
                       'PARTITIONED BY', 'PARTITIONS',
                       'STORED AS',
                       ):
                joiner = ' '

            table_opts.append(joiner.join((opt, arg)))
        return '\n' + '\n'.join(table_opts)


class PartitionedBy(ColumnCollectionMixin, DialectKWArgs, SchemaItem):
    __visit_name__ = 'partitioned_by'

    def __init__(self, *columns, **kw):
        SchemaItem.__init__(self, **kw)
        DialectKWArgs.__init__(self, **kw)
        ColumnCollectionMixin.__init__(self, *columns, **kw)

    def _set_parent(self, table):
        ColumnCollectionMixin._set_parent(self, table)
        table.partitioned_by = self


class HiveDialect(default.DefaultDialect):
    name = b'hive'
    driver = b'thrift'
    execution_ctx_cls = HiveExecutionContext
    preparer = HiveIdentifierPreparer
    statement_compiler = HiveSQLCompiler
    ddl_compiler = HiveDDLCompiler
    supports_views = True
    supports_alter = True
    supports_pk_autoincrement = False
    supports_default_values = False
    supports_empty_insert = False
    supports_native_decimal = True
    supports_native_boolean = True
    supports_unicode_statements = True
    supports_unicode_binds = True
    returns_unicode_strings = True
    description_encoding = None
    supports_multivalues_insert = True
    # dbapi_type_map = {
    #     'DATE_TYPE': DATE()
    # }
    # dbapi_type_map = {
    #     'DATE_TYPE': HiveDate(),
    #     'TIMESTAMP_TYPE': HiveTimestamp(),
    #     'DECIMAL_TYPE': types.DECIMAL()
    # }
    colspecs = {
        types.TIMESTAMP: TIMESTAMP,
        types.DATE: DATE
    }
    type_compiler = HiveTypeCompiler
    _json_deserializer = None
    _json_serializer = None

    @classmethod
    def dbapi(cls):
        return hive

    def create_connect_args(self, url):
        kwargs = {
            'host': url.host,
            'port': url.port or 10000,
            'username': url.username,
            'password': url.password,
            'database': url.database or 'default',
        }
        kwargs.update(url.query)
        return ([], kwargs)

    def get_schema_names(self, connection, **kw):
        # Equivalent to SHOW DATABASES
        return [row[0] for row in connection.execute('SHOW SCHEMAS')]

    def get_view_names(self, connection, schema=None, **kw):
        # Hive does not provide functionality to query tableType
        # This allows reflection to not crash at the cost of being inaccurate
        return self.get_table_names(connection, schema, **kw)

    def _get_table_columns(self, connection, table_name, schema):
        full_table = table_name
        if schema:
            full_table = schema + '.' + table_name
        # TODO using TGetColumnsReq hangs after sending TFetchResultsReq.
        # Using DESCRIBE works but is uglier.
        try:
            # This needs the table name to be unescaped (no backticks).
            rows = connection.execute(
                'DESCRIBE {}'.format(full_table)).fetchall()
        except exc.OperationalError as e:
            # Does the table exist?
            regex_fmt = r'TExecuteStatementResp.*SemanticException.*Table not found {}'
            regex = regex_fmt.format(re.escape(full_table))
            if re.search(regex, e.args[0]):
                raise exc.NoSuchTableError(full_table)
            else:
                raise
        else:
            # Hive is stupid: this is what I get from DESCRIBE some_schema.does_not_exist
            regex = r'Table .* does not exist'
            if len(rows) == 1 and re.match(regex, rows[0].col_name):
                raise exc.NoSuchTableError(full_table)
            return rows

    def has_table(self, connection, table_name, schema=None):
        try:
            self._get_table_columns(connection, table_name, schema)
            return True
        except exc.NoSuchTableError:
            return False

    def get_columns(self, connection, table_name, schema=None, **kw):
        rows = self._get_table_columns(connection, table_name, schema)
        # Strip whitespace
        rows = [[col.strip() if col else None for col in row] for row in rows]
        # Filter out empty rows and comment
        rows = [row for row in rows if row[0] and row[0] != '# col_name']
        result = []
        for (col_name, col_type, _comment) in rows:
            if col_name == '# Partition Information':
                break
            # Take out the more detailed type information
            # e.g. 'map<int,int>' -> 'map'
            #      'decimal(10,1)' -> decimal
            col_type = re.search(r'^\w+', col_type).group(0)
            try:
                coltype = _type_map[col_type]
            except KeyError:
                util.warn("Did not recognize type '%s' of column '%s'" %
                          (col_type, col_name))
                coltype = types.NullType
            result.append({
                'name': col_name,
                'type': coltype,
                'nullable': True,
                'default': None,
            })
        return result

    def get_foreign_keys(self, connection, table_name, schema=None, **kw):
        # Hive has no support for foreign keys.
        return []

    def get_pk_constraint(self, connection, table_name, schema=None, **kw):
        # Hive has no support for primary keys.
        return []

    def get_indexes(self, connection, table_name, schema=None, **kw):
        rows = self._get_table_columns(connection, table_name, schema)
        # Strip whitespace
        rows = [[col.strip() if col else None for col in row] for row in rows]
        # Filter out empty rows and comment
        rows = [row for row in rows if row[0] and row[0] != '# col_name']
        for i, (col_name, _col_type, _comment) in enumerate(rows):
            if col_name == '# Partition Information':
                break
        # Handle partition columns
        col_names = []
        for col_name, _col_type, _comment in rows[i + 1:]:
            col_names.append(col_name)
        if col_names:
            return [{'name': 'partition', 'column_names': col_names, 'unique': False}]
        else:
            return []

    def get_table_names(self, connection, schema=None, **kw):
        query = 'SHOW TABLES'
        if schema:
            query += ' IN ' + self.identifier_preparer.quote_identifier(schema)
        return [row[0] for row in connection.execute(query)]

    def do_rollback(self, dbapi_connection):
        # No transactions for Hive
        pass

    def _check_unicode_returns(self, connection, additional_tests=None):
        # We decode everything as UTF-8
        return True

    def _check_unicode_description(self, connection):
        # We decode everything as UTF-8
        return True


class str_to_map(GenericFunction):
    type = MAP(String(), String())
    name = 'str_to_map'


class map_keys(GenericFunction):
    type = ARRAY(String())
    name = 'map_keys'


class instr(GenericFunction):
    type = Integer()
    name = 'instr'


class parse_url(GenericFunction):
    type = String()
    name = 'parse_url'


class length(GenericFunction):
    type = Integer()
    name = 'length'


class to_date(GenericFunction):
    type = Date()
    name = 'to_date'


class concat_ws(GenericFunction):
    type = String()
    name = 'concat_ws'


class named_struct(GenericFunction):
    name = 'named_struct'

    def __init__(self, name_value_pairs, type_=None):
        if isinstance(name_value_pairs, dict):
            name_value_pairs = [(name, value)
                                for name, value in name_value_pairs.items()]

        args = itertools.chain.from_iterable(name_value_pairs)
        if type_ is None:
            type_ = STRUCT([(name, _literal_as_binds(value).type)
                            for name, value in name_value_pairs])
        super().__init__(*args, type_=type_)


class collect_list(GenericFunction):
    name = 'collect_list'

    def __init__(self, col):
        type_ = ARRAY(_literal_as_binds(col).type)
        super().__init__(col, type_=type_)


<<<<<<< HEAD
class collect(GenericFunction):
    '''
    collect() from brickhouse
    '''

    name = 'collect'
=======
class collect_set(GenericFunction):
    name = 'collect_set'
>>>>>>> 309abd5b

    def __init__(self, col):
        type_ = ARRAY(_literal_as_binds(col).type)
        super().__init__(col, type_=type_)


class Map(GenericFunction):
    '''
    >>> func.map({1: 'B', 2: 'A'})
    '''

    name = 'map'

    def __init__(self, data, type_=None):
        key, value = next(iter(data.items()))
        key_type = _literal_as_binds(value).type
        value_type = _literal_as_binds(key).type
        kwargs = {}
        if type_ is not None:
            kwargs['type_'] = type_
        else:
            kwargs['type_'] = MAP(key_type, value_type)

        args = []
        for k, v in data.items():
            args.append(k)
            args.append(v)

        self.data = data

        GenericFunction.__init__(self, *args, **kwargs)

    def values(self):
        return self.data.values()

    def keys(self):
        return self.data.keys()

    def __iter__(self):
        return iter(self.data)

    def __getitem__(self, key):
        return self.data[key]

    def __len__(self):
        return len(self.data)

    def __repr__(self):
        return f'{self.__class__.__name__}({repr(self.data)})'<|MERGE_RESOLUTION|>--- conflicted
+++ resolved
@@ -277,16 +277,6 @@
         super(explode, self).__init__(clause, **kw)
 
 
-class posexplode(UDTF):
-    name = 'posexplode'
-
-    def __init__(self, clause, *, names, **kw):
-        self.clause = _literal_as_binds(clause)
-        self.col_type_pairs = [(names[0], Integer),
-                               (names[1], clause.type.item_type)]
-        super(posexplode, self).__init__(clause, **kw)
-
-
 class parse_url_tuple(UDTF):
     name = 'parse_url_tuple'
 
@@ -298,14 +288,6 @@
                                for name,  part in zip(names, parts)]
 
         super(parse_url_tuple, self).__init__(url, *parts, **kw)
-
-
-class numeric_range(UDTF):
-    name = 'numeric_range'
-
-    def __init__(self, clause, name, *args, **kwargs):
-        self.col_type_pairs = [(name, Integer())]
-        super(numeric_range, self).__init__(clause, *args, **kwargs)
 
 
 class LateralView(FromClause):
@@ -1268,17 +1250,20 @@
         super().__init__(col, type_=type_)
 
 
-<<<<<<< HEAD
 class collect(GenericFunction):
     '''
     collect() from brickhouse
     '''
 
     name = 'collect'
-=======
+
+    def __init__(self, col):
+        type_ = ARRAY(_literal_as_binds(col).type)
+        super().__init__(col, type_=type_)
+
+
 class collect_set(GenericFunction):
     name = 'collect_set'
->>>>>>> 309abd5b
 
     def __init__(self, col):
         type_ = ARRAY(_literal_as_binds(col).type)
